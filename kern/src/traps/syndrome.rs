--- conflicted
+++ resolved
@@ -58,24 +58,14 @@
     fn from(esr: u32) -> Syndrome {
         use self::Syndrome::*;
 
-<<<<<<< HEAD
 	match ESR_EL1::get_value(esr as u64, ESR_EL1::EC) {
-=======
-	let syndrome: Syndrome = match ESR_EL1::EC {
->>>>>>> 4d9fe469
 	    0b000000 => Syndrome::Unknown,
 	    0b000001 => Syndrome::WfiWfe,
 	    0b000111 => Syndrome::SimdFp,
 	    0b001110 => Syndrome::IllegalExecutionState,
-<<<<<<< HEAD
 	    0b010101 => Syndrome::Svc(ESR_EL1::get_value(esr as u64, ESR_EL1::ISS_HSVC_IMM) as u16),
 	    0b010110 => Syndrome::Hvc(ESR_EL1::get_value(esr as u64, ESR_EL1::ISS_HSVC_IMM) as u16),
 	    0b010111 => Syndrome::Smc(ESR_EL1::get_value(esr as u64, ESR_EL1::ISS_HSVC_IMM) as u16),
-=======
-	    0b010101 => Syndrome::Svc(ESR_EL1::ISS_HSVC_IMM as u16),
-	    0b010110 => Syndrome::Hvc(ESR_EL1::ISS_HSVC_IMM as u16),
-	    0b010111 => Syndrome::Smc(ESR_EL1::ISS_HSVC_IMM as u16),
->>>>>>> 4d9fe469
 	    0b011000 => Syndrome::MsrMrsSystem,
 	    0b100000 => Syndrome::InstructionAbort {kind: Fault::from(esr), level: level(esr)},
 	    0b100001 => Syndrome::InstructionAbort {kind: Fault::from(esr), level: level(esr)},
@@ -91,18 +81,8 @@
 	    0b110011 => Syndrome::Step,
 	    0b110100 => Syndrome::Watchpoint,
 	    0b110101 => Syndrome::Watchpoint,
-<<<<<<< HEAD
 	    0b111100 => Syndrome::Brk(ESR_EL1::get_value(esr as u64, ESR_EL1::ISS_BRK_CMMT) as u16),
 	    error => Other(error as u32),
-
 	}
-=======
-	    0b111100 => Syndrome::Brk(ESR_EL1::ISS_BRK_CMMT as u16),
-	    error => Other(error as u32),
-
-	};
-	
-        unimplemented!("From<u32> for Syndrome")
->>>>>>> 4d9fe469
     }
 }