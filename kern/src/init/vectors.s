.global context_save
context_save:
	// FIXME: Save the remaining context to the stack.
	// push caller-saved registers to stack
	stp x0, x1, [SP, #-16]!
	stp x2, x3, [SP, #-16]!
	stp x4, x5, [SP, #-16]!
	stp x6, x7, [SP, #-16]!
	stp x8, x9, [SP, #-16]!
	stp x10, x11, [SP, #-16]!
	stp x12, x13, [SP, #-16]!
	stp x14, x15, [SP, #-16]!
	stp x16, x17, [SP, #-16]!
	stp x18, x29, [SP, #-16]! // x29 redundant? saved by HANDLER
	stp lr, xzr, [SP, #-16]! // redundant? saved by HANDLER

	stp q0, q1, [SP, #-32]!
	stp q2, q3, [SP, #-32]!
	stp q4, q5, [SP, #-32]!
	stp q6, q7, [SP, #-32]!
	stp q8, q9, [SP, #-32]!
	stp q10, q11, [SP, #-32]!
	stp q12, q13, [SP, #-32]!
	stp q14, q15, [SP, #-32]!
	stp q16, q17, [SP, #-32]!
	stp q18, q19, [SP, #-32]!
	stp q20, q21, [SP, #-32]!
	stp q22, q23, [SP, #-32]!
	stp q24, q25, [SP, #-32]!
	stp q26, q27, [SP, #-32]!
	stp q28, q29, [SP, #-32]!
	stp q30, q31, [SP, #-32]!
	
	mov x0, x29// first ret: x0  =  info (kind, source) (x29[32:16], x29[15:0])
	mrs x1, ESR_EL1	// get currentEL = x -> mov x1, ESR_ELx	
	mov x2, #0// third ret: x2  =  tf (0)

	bl handle_exception
	

.global context_restore
context_restore:
	// FIXME: Restore the context from the stack.
	// pop caller-saved registers from stack
	ldp     q30, q31, [SP], #32
	ldp     q28, q29, [SP], #32
	ldp     q26, q27, [SP], #32
	ldp     q24, q25, [SP], #32
	ldp     q22, q23, [SP], #32
	ldp     q20, q21, [SP], #32
	ldp     q18, q19, [SP], #32
	ldp     q16, q17, [SP], #32
	ldp     q14, q15, [SP], #32
	ldp     q12, q13, [SP], #32
	ldp     q10, q11, [SP], #32
	ldp     q8, q9, [SP], #32
	ldp     q6, q7, [SP], #32
	ldp     q4, q5, [SP], #32
	ldp     q2, q3, [SP], #32
	ldp     q0, q1, [SP], #32

	ldp     lr, xzr, [SP], #16
	ldp     x18, x29, [SP], #16
	ldp     x16, x17, [SP], #16
	ldp     x14, x15, [SP], #16
	ldp     x12, x13, [SP], #16
	ldp     x10, x11, [SP], #16
	ldp     x8, x9, [SP], #16
	ldp     x6, x7, [SP], #16
	ldp     x4, x5, [SP], #16
	ldp     x2, x3, [SP], #16
	ldp     x0, x1, [SP], #16
	
    ret

.macro HANDLER source, kind
    .align 7
    stp     lr, xzr, [SP, #-16]!
    stp     x28, x29, [SP, #-16]!
    
    mov     x29, \source
    movk    x29, \kind, LSL #16
    bl      context_save
    
    ldp     x28, x29, [SP], #16
    ldp     lr, xzr, [SP], #16
    eret
.endm
    
.align 11
.global vectors
vectors:
<<<<<<< HEAD
=======
	bl handle_exception
>>>>>>> 4d9fe469
        /// CurrentSpEl0: 0
	HANDLER 0, 0// Synchronous: 0
	HANDLER 0, 1// IRQ: 1
	HANDLER 0, 2// FIQ: 2
	HANDLER 0, 3// SError: 3

<<<<<<< HEAD
	/// CurrentSpElx: 1
=======
		/// CurrentSpElx: 1
>>>>>>> 4d9fe469
	HANDLER 1, 0// Synchronous: 0
	HANDLER 1, 1// IRQ: 1
	HANDLER 1, 2// FIQ: 2
	HANDLER 1, 3// SError: 3
	
<<<<<<< HEAD
	/// LowerAArch64: 2
=======
		/// LowerAArch64: 2
>>>>>>> 4d9fe469
	HANDLER 2, 0// Synchronous: 0
	HANDLER 2, 1// IRQ: 1
	HANDLER 2, 2// FIQ: 2
	HANDLER 2, 3// SError: 3

	/// LowerAArch32: 3
	HANDLER 3, 0// Synchronous: 0
	HANDLER 3, 1// IRQ: 1
	HANDLER 3, 2// FIQ: 2
	HANDLER 3, 3// SError: 3
<<<<<<< HEAD
=======

	
	// esr?
	// bl context_save?
    // FIXME: Setup the 16 exception vectors.
>>>>>>> 4d9fe469
<|MERGE_RESOLUTION|>--- conflicted
+++ resolved
@@ -90,31 +90,19 @@
 .align 11
 .global vectors
 vectors:
-<<<<<<< HEAD
-=======
-	bl handle_exception
->>>>>>> 4d9fe469
         /// CurrentSpEl0: 0
 	HANDLER 0, 0// Synchronous: 0
 	HANDLER 0, 1// IRQ: 1
 	HANDLER 0, 2// FIQ: 2
 	HANDLER 0, 3// SError: 3
 
-<<<<<<< HEAD
 	/// CurrentSpElx: 1
-=======
-		/// CurrentSpElx: 1
->>>>>>> 4d9fe469
 	HANDLER 1, 0// Synchronous: 0
 	HANDLER 1, 1// IRQ: 1
 	HANDLER 1, 2// FIQ: 2
 	HANDLER 1, 3// SError: 3
 	
-<<<<<<< HEAD
 	/// LowerAArch64: 2
-=======
-		/// LowerAArch64: 2
->>>>>>> 4d9fe469
 	HANDLER 2, 0// Synchronous: 0
 	HANDLER 2, 1// IRQ: 1
 	HANDLER 2, 2// FIQ: 2
@@ -124,12 +112,4 @@
 	HANDLER 3, 0// Synchronous: 0
 	HANDLER 3, 1// IRQ: 1
 	HANDLER 3, 2// FIQ: 2
-	HANDLER 3, 3// SError: 3
-<<<<<<< HEAD
-=======
-
-	
-	// esr?
-	// bl context_save?
-    // FIXME: Setup the 16 exception vectors.
->>>>>>> 4d9fe469
+	HANDLER 3, 3// SError: 3